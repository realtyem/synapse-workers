<<<<<<< HEAD
/var/log/nginx/mtail.log {
    daily
    rotate 1
    copytruncate
    compress
    delaycompress
    notifempty
    missingok
}

/var/log/nginx/access.log {
    daily
    rotate 7
    copytruncate
    compress
    delaycompress
    notifempty
    missingok
=======
/var/log/nginx/*.log {
	daily
	missingok
	rotate 7
	compress
	delaycompress
	notifempty
	create 0640 root root
	sharedscripts
	prerotate
		if [ -d /etc/logrotate.d/httpd-prerotate ]; then \
			run-parts /etc/logrotate.d/httpd-prerotate; \
		fi \
	endscript
	postrotate
		invoke-rc.d nginx rotate >/dev/null 2>&1
	endscript
>>>>>>> e906324e
}<|MERGE_RESOLUTION|>--- conflicted
+++ resolved
@@ -1,23 +1,3 @@
-<<<<<<< HEAD
-/var/log/nginx/mtail.log {
-    daily
-    rotate 1
-    copytruncate
-    compress
-    delaycompress
-    notifempty
-    missingok
-}
-
-/var/log/nginx/access.log {
-    daily
-    rotate 7
-    copytruncate
-    compress
-    delaycompress
-    notifempty
-    missingok
-=======
 /var/log/nginx/*.log {
 	daily
 	missingok
@@ -35,5 +15,14 @@
 	postrotate
 		invoke-rc.d nginx rotate >/dev/null 2>&1
 	endscript
->>>>>>> e906324e
+}
+
+/var/log/nginx/access.log {
+    daily
+    rotate 7
+    copytruncate
+    compress
+    delaycompress
+    notifempty
+    missingok
 }